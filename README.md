<<<<<<< HEAD
# 2D-Packing

A modular framework for solving 2D rectangle packing problems - packing identical m × n rectangular tiles into a larger p × q rectangle to maximize the tile count.

## Features

- **Multiple solving algorithms**: Mathematical, Greedy, Backtracking, ILP (OR-Tools)
- **Interactive Streamlit GUI** with enhanced visualizations
- **Symmetry detection** and duplicate elimination
- **Multiple optimal solutions** discovery with deduplication
- **Rich visualization** and export capabilities
- **Performance optimizations** (5000x+ speedup for optimal cases)
- **Comprehensive testing** and benchmarking
- **Extensible architecture** with modular solver design

## Quick Start

### Using the Interactive GUI
```bash
pip install -r requirements.txt
streamlit run streamlit_app_fixed.py
```

### Using the Framework Programmatically
```python
from src.core.problem import PackingProblem
from src.solvers.hybrid_solver import HybridSolver

# Define problem
problem = PackingProblem(
    container_w=40, container_h=48,
    tile_w=10, tile_h=10,
    allow_rotation=True
)

# Solve
solver = HybridSolver()
solution = solver.solve(problem)

print(f"Packed {solution.num_tiles} tiles ({solution.efficiency:.1f}% efficiency)")
```

## Key Achievements

- **Pinwheel pattern detection**: 40×40 with 24×16 → 4/4 tiles (96% efficiency)
- **Optimal rectangular packing**: 40×48 with 12×16 → 10/10 tiles (100% efficiency)  
- **Multiple orientations**: 40×48 with 8×10 → Both 4×6 and 5×4 grids found
- **Sub-second solving** for most common packing problems

## Installation

```bash
pip install -r requirements.txt
```

## Documentation

- See `RUN_GUI.md` for detailed GUI usage instructions
- See `PERFORMANCE_NOTES.md` for optimization details
- See `MULTIPLE_SOLUTIONS_FEATURE.md` for multi-solution capabilities
- See the `docs/` folder for API reference
=======
# Rectangle Packing Framework

A modular framework for solving 2D rectangle packing problems with multiple algorithms and visualization tools.

This project provides a complete library for experimenting with and comparing
different packing strategies.  The repository contains the core data structures
(`PackingProblem` and `PackingSolution`), several solver implementations and a
small visualisation toolkit.  An interactive Streamlit application makes it easy
to try out various scenarios.

## Features

- Multiple solving algorithms (Mathematical, Greedy, Backtracking, ILP)
- Symmetry detection and duplicate elimination
- Rich visualization and export capabilities
- Comprehensive testing and benchmarking
- Extensible architecture

### Repository Layout

- **src/core** – basic problem and solution classes
- **src/solvers** – several solver implementations including a hybrid solver
- **src/visualization** – utilities for plotting packing results
- **examples** – simple usage samples
- **tests** – unit tests for solvers and helpers
- **streamlit_app.py** – interactive Streamlit interface

## Quick Start

```python
from src.core.problem import PackingProblem
from src.solvers.hybrid_solver import HybridSolver
from src.visualization.plotter import visualize_solutions

# Define problem
problem = PackingProblem(
    container_w=40, container_h=48,
    tile_w=10, tile_h=10,
    allow_rotation=True
)

# Solve
solver = HybridSolver()
solutions = solver.solve_all_optimal(problem)

# Visualize
visualize_solutions(problem, solutions)
```

### Running the Streamlit Interface

You can experiment with the solvers visually using the Streamlit app:

```bash
streamlit run streamlit_app.py
```

Open the provided URL in your browser and adjust the parameters to see the
different algorithms in action.

## Installation

```bash
pip install -r requirements.txt
```

## Documentation

See the `docs/` folder for detailed documentation.

## Why Rectangle Packing is Challenging

Packing rectangles optimally is deceptively hard.  The formal problem of tiling
a `p×q` container with as many `m×n` tiles as possible is a variant of the
two‑dimensional bin packing problem.  This decision problem is known to be
strongly NP‑hard via a reduction from 3‑Partition, which means the search space
grows exponentially with the instance size.  There is no known polynomial time
algorithm that is guaranteed to find the optimal layout for all inputs.

Optimal solutions often require **non‑guillotine** or “interlocking” patterns
that cannot be produced by a sequence of straight edge‑to‑edge cuts.  Many fast
heuristics only generate guillotine‑cuttable layouts and therefore miss these
arrangements entirely.  Allowing tile rotation further enlarges the space of
valid placements that must be explored.

The solvers in this repository illustrate several approaches.  The exhaustive
backtracking solver searches every legal placement while applying symmetry
breaking and pruning rules to keep the computation tractable.  The ILP solver
recasts the problem as an exact cover instance and relies on a mathematical
optimizer.  For larger scenarios where exhaustive search is impractical,
heuristic methods such as Skyline or MaxRects provide high‑quality solutions
quickly, though without a guarantee of optimality.
>>>>>>> 1dbdf01b
<|MERGE_RESOLUTION|>--- conflicted
+++ resolved
@@ -1,66 +1,3 @@
-<<<<<<< HEAD
-# 2D-Packing
-
-A modular framework for solving 2D rectangle packing problems - packing identical m × n rectangular tiles into a larger p × q rectangle to maximize the tile count.
-
-## Features
-
-- **Multiple solving algorithms**: Mathematical, Greedy, Backtracking, ILP (OR-Tools)
-- **Interactive Streamlit GUI** with enhanced visualizations
-- **Symmetry detection** and duplicate elimination
-- **Multiple optimal solutions** discovery with deduplication
-- **Rich visualization** and export capabilities
-- **Performance optimizations** (5000x+ speedup for optimal cases)
-- **Comprehensive testing** and benchmarking
-- **Extensible architecture** with modular solver design
-
-## Quick Start
-
-### Using the Interactive GUI
-```bash
-pip install -r requirements.txt
-streamlit run streamlit_app_fixed.py
-```
-
-### Using the Framework Programmatically
-```python
-from src.core.problem import PackingProblem
-from src.solvers.hybrid_solver import HybridSolver
-
-# Define problem
-problem = PackingProblem(
-    container_w=40, container_h=48,
-    tile_w=10, tile_h=10,
-    allow_rotation=True
-)
-
-# Solve
-solver = HybridSolver()
-solution = solver.solve(problem)
-
-print(f"Packed {solution.num_tiles} tiles ({solution.efficiency:.1f}% efficiency)")
-```
-
-## Key Achievements
-
-- **Pinwheel pattern detection**: 40×40 with 24×16 → 4/4 tiles (96% efficiency)
-- **Optimal rectangular packing**: 40×48 with 12×16 → 10/10 tiles (100% efficiency)  
-- **Multiple orientations**: 40×48 with 8×10 → Both 4×6 and 5×4 grids found
-- **Sub-second solving** for most common packing problems
-
-## Installation
-
-```bash
-pip install -r requirements.txt
-```
-
-## Documentation
-
-- See `RUN_GUI.md` for detailed GUI usage instructions
-- See `PERFORMANCE_NOTES.md` for optimization details
-- See `MULTIPLE_SOLUTIONS_FEATURE.md` for multi-solution capabilities
-- See the `docs/` folder for API reference
-=======
 # Rectangle Packing Framework
 
 A modular framework for solving 2D rectangle packing problems with multiple algorithms and visualization tools.
@@ -152,5 +89,4 @@
 recasts the problem as an exact cover instance and relies on a mathematical
 optimizer.  For larger scenarios where exhaustive search is impractical,
 heuristic methods such as Skyline or MaxRects provide high‑quality solutions
-quickly, though without a guarantee of optimality.
->>>>>>> 1dbdf01b
+quickly, though without a guarantee of optimality.